--- conflicted
+++ resolved
@@ -26,20 +26,12 @@
 )
 
 type publisherController struct {
-<<<<<<< HEAD
 	namespace                          string
 	credentialIssuerConfigResourceName string
 	serverOverride                     *string
 	pinnipedClient                     pinnipedclientset.Interface
 	configMapInformer                  corev1informers.ConfigMapInformer
-	credentialIssuerConfigInformer     crdpinnipedv1alpha1informers.CredentialIssuerConfigInformer
-=======
-	namespace                      string
-	serverOverride                 *string
-	pinnipedClient                 pinnipedclientset.Interface
-	configMapInformer              corev1informers.ConfigMapInformer
-	credentialIssuerConfigInformer configv1alpha1informers.CredentialIssuerConfigInformer
->>>>>>> 86e1c99d
+	credentialIssuerConfigInformer     configv1alpha1informers.CredentialIssuerConfigInformer
 }
 
 func NewPublisherController(namespace string,
