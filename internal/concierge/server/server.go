--- conflicted
+++ resolved
@@ -17,10 +17,7 @@
 	genericapiserver "k8s.io/apiserver/pkg/server"
 	genericoptions "k8s.io/apiserver/pkg/server/options"
 
-	identityapi "go.pinniped.dev/generated/latest/apis/concierge/identity"
-	identityv1alpha1 "go.pinniped.dev/generated/latest/apis/concierge/identity/v1alpha1"
 	loginapi "go.pinniped.dev/generated/latest/apis/concierge/login"
-	loginv1alpha1 "go.pinniped.dev/generated/latest/apis/concierge/login/v1alpha1"
 	"go.pinniped.dev/internal/certauthority/dynamiccertauthority"
 	"go.pinniped.dev/internal/concierge/apiserver"
 	conciergescheme "go.pinniped.dev/internal/concierge/scheme"
@@ -29,7 +26,6 @@
 	"go.pinniped.dev/internal/controllermanager"
 	"go.pinniped.dev/internal/downward"
 	"go.pinniped.dev/internal/dynamiccert"
-	"go.pinniped.dev/internal/groupsuffix"
 	"go.pinniped.dev/internal/here"
 	"go.pinniped.dev/internal/plog"
 	"go.pinniped.dev/internal/registry/credentialrequest"
@@ -126,11 +122,7 @@
 
 	// Get the "real" name of the login concierge API group (i.e., the API group name with the
 	// injected suffix).
-	loginConciergeAPIGroup, ok := groupsuffix.Replace(loginv1alpha1.GroupName, *cfg.APIGroupSuffix)
-	if !ok {
-		return fmt.Errorf("cannot make api group from %s/%s", loginv1alpha1.GroupName, *cfg.APIGroupSuffix)
-	}
-	loginConciergeScheme := conciergescheme.New(loginConciergeAPIGroup, *cfg.APIGroupSuffix)
+	scheme, loginGV, identityGV := conciergescheme.New(*cfg.APIGroupSuffix)
 
 	// Prepare to start the controllers, but defer actually starting them until the
 	// post start hook of the aggregated API server.
@@ -147,7 +139,7 @@
 			ServingCertDuration:        time.Duration(*cfg.APIConfig.ServingCertificateConfig.DurationSeconds) * time.Second,
 			ServingCertRenewBefore:     time.Duration(*cfg.APIConfig.ServingCertificateConfig.RenewBeforeSeconds) * time.Second,
 			AuthenticatorCache:         authenticators,
-			LoginJSONDecoder:           getLoginJSONDecoder(loginConciergeAPIGroup, loginConciergeScheme),
+			LoginJSONDecoder:           getLoginJSONDecoder(loginGV.Group, scheme),
 		},
 	)
 	if err != nil {
@@ -160,8 +152,10 @@
 		authenticators,
 		dynamiccertauthority.New(dynamicSigningCertProvider),
 		startControllersFunc,
-		loginConciergeAPIGroup,
-		loginConciergeScheme,
+		*cfg.APIGroupSuffix,
+		scheme,
+		loginGV,
+		identityGV,
 	)
 	if err != nil {
 		return fmt.Errorf("could not configure aggregated API server: %w", err)
@@ -183,14 +177,10 @@
 	authenticator credentialrequest.TokenCredentialRequestAuthenticator,
 	issuer credentialrequest.CertIssuer,
 	startControllersPostStartHook func(context.Context),
-	loginConciergeAPIGroup string,
-	loginConciergeScheme *runtime.Scheme,
+	apiGroupSuffix string,
+	scheme *runtime.Scheme,
+	loginConciergeGroupVersion, identityConciergeGroupVersion schema.GroupVersion,
 ) (*apiserver.Config, error) {
-<<<<<<< HEAD
-	scheme := loginConciergeScheme
-=======
-	scheme, loginConciergeGroupVersion, identityConciergeGroupVersion := getAggregatedAPIServerScheme(apiGroupSuffix)
->>>>>>> e74dd47b
 	codecs := serializer.NewCodecFactory(scheme)
 
 	// this is unused for now but it is a safe value that we could use in the future
@@ -233,7 +223,6 @@
 	return apiServerConfig, nil
 }
 
-<<<<<<< HEAD
 func getLoginJSONDecoder(loginConciergeAPIGroup string, loginConciergeScheme *runtime.Scheme) runtime.Decoder {
 	scheme := loginConciergeScheme
 	codecs := serializer.NewCodecFactory(scheme)
@@ -245,109 +234,4 @@
 		Group:   loginConciergeAPIGroup,
 		Version: loginapi.SchemeGroupVersion.Version,
 	})
-=======
-func getAggregatedAPIServerScheme(apiGroupSuffix string) (_ *runtime.Scheme, login, identity schema.GroupVersion) {
-	// standard set up of the server side scheme
-	scheme := runtime.NewScheme()
-
-	// add the options to empty v1
-	metav1.AddToGroupVersion(scheme, metav1.Unversioned)
-
-	// nothing fancy is required if using the standard group suffix
-	if apiGroupSuffix == groupsuffix.PinnipedDefaultSuffix {
-		schemeBuilder := runtime.NewSchemeBuilder(
-			loginv1alpha1.AddToScheme,
-			loginapi.AddToScheme,
-			identityv1alpha1.AddToScheme,
-			identityapi.AddToScheme,
-		)
-		utilruntime.Must(schemeBuilder.AddToScheme(scheme))
-		return scheme, loginv1alpha1.SchemeGroupVersion, identityv1alpha1.SchemeGroupVersion
-	}
-
-	loginConciergeGroupData, identityConciergeGroupData := groupsuffix.ConciergeAggregatedGroups(apiGroupSuffix)
-
-	addToSchemeAtNewGroup(scheme, loginv1alpha1.GroupName, loginConciergeGroupData.Group, loginv1alpha1.AddToScheme, loginapi.AddToScheme)
-	addToSchemeAtNewGroup(scheme, identityv1alpha1.GroupName, identityConciergeGroupData.Group, identityv1alpha1.AddToScheme, identityapi.AddToScheme)
-
-	// manually register conversions and defaulting into the correct scheme since we cannot directly call AddToScheme
-	schemeBuilder := runtime.NewSchemeBuilder(
-		loginv1alpha1.RegisterConversions,
-		loginv1alpha1.RegisterDefaults,
-		identityv1alpha1.RegisterConversions,
-		identityv1alpha1.RegisterDefaults,
-	)
-	utilruntime.Must(schemeBuilder.AddToScheme(scheme))
-
-	// we do not want to return errors from the scheme and instead would prefer to defer
-	// to the REST storage layer for consistency.  The simplest way to do this is to force
-	// a cache miss from the authenticator cache.  Kube API groups are validated via the
-	// IsDNS1123Subdomain func thus we can easily create a group that is guaranteed never
-	// to be in the authenticator cache.  Add a timestamp just to be extra sure.
-	const authenticatorCacheMissPrefix = "_INVALID_API_GROUP_"
-	authenticatorCacheMiss := authenticatorCacheMissPrefix + time.Now().UTC().String()
-
-	// we do not have any defaulting functions for *loginv1alpha1.TokenCredentialRequest
-	// today, but we may have some in the future.  Calling AddTypeDefaultingFunc overwrites
-	// any previously registered defaulting function.  Thus to make sure that we catch
-	// a situation where we add a defaulting func, we attempt to call it here with a nil
-	// *loginv1alpha1.TokenCredentialRequest.  This will do nothing when there is no
-	// defaulting func registered, but it will almost certainly panic if one is added.
-	scheme.Default((*loginv1alpha1.TokenCredentialRequest)(nil))
-
-	// on incoming requests, restore the authenticator API group to the standard group
-	// note that we are responsible for duplicating this logic for every external API version
-	scheme.AddTypeDefaultingFunc(&loginv1alpha1.TokenCredentialRequest{}, func(obj interface{}) {
-		credentialRequest := obj.(*loginv1alpha1.TokenCredentialRequest)
-
-		if credentialRequest.Spec.Authenticator.APIGroup == nil {
-			// force a cache miss because this is an invalid request
-			plog.Debug("invalid token credential request, nil group", "authenticator", credentialRequest.Spec.Authenticator)
-			credentialRequest.Spec.Authenticator.APIGroup = &authenticatorCacheMiss
-			return
-		}
-
-		restoredGroup, ok := groupsuffix.Unreplace(*credentialRequest.Spec.Authenticator.APIGroup, apiGroupSuffix)
-		if !ok {
-			// force a cache miss because this is an invalid request
-			plog.Debug("invalid token credential request, wrong group", "authenticator", credentialRequest.Spec.Authenticator)
-			credentialRequest.Spec.Authenticator.APIGroup = &authenticatorCacheMiss
-			return
-		}
-
-		credentialRequest.Spec.Authenticator.APIGroup = &restoredGroup
-	})
-
-	return scheme, schema.GroupVersion(loginConciergeGroupData), schema.GroupVersion(identityConciergeGroupData)
-}
-
-func addToSchemeAtNewGroup(scheme *runtime.Scheme, oldGroup, newGroup string, funcs ...func(*runtime.Scheme) error) {
-	// we need a temporary place to register our types to avoid double registering them
-	tmpScheme := runtime.NewScheme()
-	schemeBuilder := runtime.NewSchemeBuilder(funcs...)
-	utilruntime.Must(schemeBuilder.AddToScheme(tmpScheme))
-
-	for gvk := range tmpScheme.AllKnownTypes() {
-		if gvk.GroupVersion() == metav1.Unversioned {
-			continue // metav1.AddToGroupVersion registers types outside of our aggregated API group that we need to ignore
-		}
-
-		if gvk.Group != oldGroup {
-			panic(fmt.Errorf("tmp scheme has type not in the old aggregated API group %s: %s", oldGroup, gvk)) // programmer error
-		}
-
-		obj, err := tmpScheme.New(gvk)
-		if err != nil {
-			panic(err) // programmer error, scheme internal code is broken
-		}
-		newGVK := schema.GroupVersionKind{
-			Group:   newGroup,
-			Version: gvk.Version,
-			Kind:    gvk.Kind,
-		}
-
-		// register the existing type but with the new group in the correct scheme
-		scheme.AddKnownTypeWithName(newGVK, obj)
-	}
->>>>>>> e74dd47b
 }